--- conflicted
+++ resolved
@@ -17,47 +17,37 @@
 
 async def setup_webhook():
     """Set up a webhook for the bot using the RAILWAY_PUBLIC_DOMAIN."""
-    # Load environment variables
     print("Loading environment variables...")
     load_dotenv()
-    
-    # Get bot token
+
     token = os.getenv("SUPPORT_BOT_TOKEN")
     if not token:
         print("ERROR: SUPPORT_BOT_TOKEN not found in environment variables")
         return False
     else:
         print(f"Found bot token: {token[:5]}...{token[-5:]}")
-    
-    # Get domain for webhook
+
     railway_domain = os.getenv("RAILWAY_PUBLIC_DOMAIN")
     if not railway_domain:
         print("ERROR: RAILWAY_PUBLIC_DOMAIN not found in environment variables")
         return False
-    
-    # Log the domain we're using
+
     print(f"Using domain for webhook: {railway_domain}")
-    
-    # Construct webhook URL - ensure it uses HTTPS
     webhook_url = f"https://{railway_domain}/webhook"
     print(f"Webhook URL: {webhook_url}")
-    
+
     try:
-        # Create bot instance
         print("Creating bot instance...")
         bot = Bot(token=token)
-        
-        # Get bot information
+
         print("Getting bot information...")
         bot_info = await bot.get_me()
         print(f"Bot: {bot_info.first_name} (@{bot_info.username})")
-        
-        # Delete any existing webhook
+
         print("Deleting existing webhook...")
         await bot.delete_webhook(drop_pending_updates=True)
         print("Deleted existing webhook")
-        
-        # Set the new webhook
+
         print(f"Setting webhook to: {webhook_url}")
         await bot.set_webhook(
             url=webhook_url,
@@ -65,26 +55,22 @@
             max_connections=10,
             drop_pending_updates=True
         )
-        
-        # Verify webhook was set correctly
+
         print("Verifying webhook...")
         webhook_info = await bot.get_webhook_info()
         print(f"Current webhook URL: {webhook_info.url}")
         print(f"Expected webhook URL: {webhook_url}")
-        
+
         if webhook_info.url == webhook_url:
             print(f"[SUCCESS] Webhook successfully set to: {webhook_url}")
-            
-            # Display webhook info
             print(f"Pending updates: {webhook_info.pending_update_count}")
             print(f"Max connections: {webhook_info.max_connections}")
             print(f"Allowed updates: {webhook_info.allowed_updates}")
-            
             return True
         else:
             print(f"[ERROR] Webhook URL mismatch. Set to {webhook_info.url} instead of {webhook_url}")
             return False
-        
+
     except Exception as e:
         print(f"[ERROR] Webhook setup failed: {e}")
         import traceback
@@ -92,27 +78,19 @@
         return False
 
 async def delete_webhook():
-    """Delete the current webhook."""
+    """Delete the current webhook and verify removal."""
     try:
-        # Load environment variables
         load_dotenv()
-        
-        # Get bot token
         token = os.getenv("SUPPORT_BOT_TOKEN")
         if not token:
             logger.error("SUPPORT_BOT_TOKEN not found in environment variables")
             return False
-        
-        # Create bot instance
+
         bot = Bot(token=token)
-        
-        # Delete webhook
+
         await bot.delete_webhook(drop_pending_updates=True)
-        logger.info("✅ Webhook successfully deleted")
-        return True
-        
-<<<<<<< HEAD
-        # Verify webhook was deleted
+        logger.info("Deleted webhook, verifying...")
+
         webhook_info = await bot.get_webhook_info()
         if not webhook_info.url:
             logger.info("[SUCCESS] Webhook successfully deleted")
@@ -120,25 +98,23 @@
         else:
             logger.error(f"[ERROR] Webhook still set to: {webhook_info.url}")
             return False
-            
-=======
->>>>>>> 45060065
+
     except Exception as e:
         logger.error(f"[ERROR] Failed to delete webhook: {e}")
         return False
 
 if __name__ == "__main__":
     import argparse
-    
+
     parser = argparse.ArgumentParser(description="Manage Telegram bot webhook")
-    parser.add_argument('--action', choices=['set', 'delete'], required=True, 
+    parser.add_argument('--action', choices=['set', 'delete'], required=True,
                         help="Action to perform: 'set' to configure the webhook, 'delete' to remove it")
-    
+
     args = parser.parse_args()
-    
+
     if args.action == 'set':
         logger.info("Setting up webhook...")
         asyncio.run(setup_webhook())
     elif args.action == 'delete':
         logger.info("Deleting webhook...")
-        asyncio.run(delete_webhook()) +        asyncio.run(delete_webhook())